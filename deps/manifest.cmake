--- conflicted
+++ resolved
@@ -9,12 +9,8 @@
 DECLARE_DEP (curl VERSION 7.35.0 PLATFORMS windows_msvc)
 DECLARE_DEP (curl VERSION 7.40.0-cb2 PLATFORMS centos6 centos7 debian7 sunos suse11.3 ubuntu12.04 ubuntu14.04)
 DECLARE_DEP (erlang VERSION R16B03-1-cb1 PLATFORMS centos6 centos7 debian7 macosx sunos suse11.3 ubuntu12.04 ubuntu14.04 windows_msvc)
-<<<<<<< HEAD
 DECLARE_DEP (flatbuffers VERSION 1.0.3-cb1 PLATFORMS centos6 centos7 debian7 macosx sunos suse11.3 ubuntu12.04 ubuntu14.04 windows_msvc)
-DECLARE_DEP (gperftools VERSION 2.2 PLATFORMS windows_msvc)
-=======
 DECLARE_DEP (gperftools VERSION 2.4-cb3 PLATFORMS windows_msvc)
->>>>>>> 5840fd94
 DECLARE_DEP (icu4c VERSION 53.1.0 PLATFORMS windows_msvc)
 DECLARE_DEP (icu4c VERSION 263593-cb5 PLATFORMS centos6 centos7 debian7 macosx sunos suse11.3 ubuntu12.04 ubuntu14.04)
 DECLARE_DEP (jemalloc VERSION 5d9732f-cb5 PLATFORMS centos6 centos7 debian7 macosx sunos suse11.3 ubuntu12.04 ubuntu14.04)
@@ -27,4 +23,4 @@
 DECLARE_DEP (snappy VERSION 1.1.1 PLATFORMS windows_msvc)
 DECLARE_DEP (snappy VERSION 1.1.1-cb2 PLATFORMS centos6 centos7 debian7 macosx sunos suse11.3 ubuntu12.04 ubuntu14.04)
 DECLARE_DEP (v8 VERSION 3.23.6 PLATFORMS windows_msvc)
-DECLARE_DEP (v8 VERSION e24973a-cb2 PLATFORMS centos6 centos7 debian7 macosx sunos suse11.3 ubuntu12.04 ubuntu14.04)
+DECLARE_DEP (v8 VERSION e24973a-cb2 PLATFORMS centos6 centos7 debian7 macosx sunos suse11.3 ubuntu12.04 ubuntu14.04)