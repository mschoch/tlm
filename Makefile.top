# -*- Mode: makefile -*-
TOPDIR := $(shell pwd)
PREFIX := $(TOPDIR)/install

COMPONENTS := $(COMPONENTS_EXTRA) \
<<<<<<< HEAD
	couchstore \
	ep-engine \
	libconflate \
	libmemcached \
	libvbucket \
	membase-cli \
	memcached \
	moxi \
	couchdb \
=======
        bucket_engine \
        couchstore \
        ep-engine \
        libconflate \
        libmemcached \
        libvbucket \
        couchbase-cli \
        memcached \
        moxi \
        couchdb \
>>>>>>> adb5d29b
        couchbase-python-client \
        couchbase-examples \
        ns_server \
        healthchecker

COMPONENTS-GROMMIT := ctypes curl google-perftools gperftools libevent sqlite 

ifneq "$(DESTDIR)" ""
LDFLAGS := -L$(DESTDIR)$(PREFIX)/lib $(LDFLAGS)
CPPFLAGS := -I$(DESTDIR)$(PREFIX)/include $(CPPFLAGS)
export LDFLAGS CPPFLAGS
endif

ifneq "$(COUCHBASE_DEBUG_BUILD)" ""
WITH_DEBUG_FLAG=--with-debug
endif

ifneq "$(realpath portsigar/configure.ac)" ""
COMPONENTS += sigar portsigar
BUILD_SIGAR := 1
endif

ifdef FOR_WINDOWS
COMPONENTS := $(filter-out libcouchbase, $(COMPONENTS))
endif

BUILD_COMPONENTS := $(filter-out ns_server, $(COMPONENTS))
BUILD_COMPONENTS_EX := geocouch

MAKE_INSTALL_TARGETS := $(patsubst %, make-install-%, $(BUILD_COMPONENTS))
MAKE_INSTALL_TARGETS_EX := $(patsubst %, make-install-%, $(BUILD_COMPONENTS_EX))

TEST_COMPONENTS := $(filter-out libconflate couchbase-cli moxi healthchecker, $(BUILD_COMPONENTS))
MAKE_TEST_TARGETS := $(patsubst %, make-test-%, $(TEST_COMPONENTS))
MAKE_TEST_TARGETS_EX :=

MAKEFILE_TARGETS := $(patsubst %, %/Makefile, $(BUILD_COMPONENTS))

OPTIONS := --prefix=$(PREFIX)
AUTOGEN := ./config/autorun.sh

ifdef PREFER_STATIC
LIBRARY_OPTIONS := --enable-static --disable-shared
else
NUKE_LA_FILES ?= false
LIBRARY_OPTIONS := --disable-static --enable-shared
endif

all: do-install-all

DIST_VERSION = `git describe`
DIST_MANIFEST = manifest.xml
DIST_PRODUCT = couchbase-server
DIST_COMPONENTS_EXTRA = couchbase-python-client geocouch
DIST_COMPONENTS = $(filter-out libcouchbase, $(COMPONENTS)) $(DIST_COMPONENTS_EXTRA)

dist:
	for i in $(DIST_COMPONENTS); do (cd $$i && rm -f *.tar.gz && make dist || true); done
	mkdir -p tmp/$(DIST_PRODUCT)_src
	rm -rf tmp/$(DIST_PRODUCT)_src/*
	(for i in $(DIST_COMPONENTS); do \
         mkdir -p tmp/$(DIST_PRODUCT)_src/$$i; \
         (cd tmp/$(DIST_PRODUCT)_src/$$i && \
          tar --strip-components 1 -xzf ../../../$$i/$$i-*.tar.gz || \
          tar --strip-components 1 -xzf ../../../$$i/*.tar.gz || \
          (cd ../.. && rm -rf $(DIST_PRODUCT)_src/$$i)); \
         done)
	cp Makefile tmp/$(DIST_PRODUCT)_src
	if [ -f $(DIST_MANIFEST) ]; then cp $(DIST_MANIFEST) tmp/$(DIST_PRODUCT)_src/manifest.xml; fi
	tar -C tmp -czf $(DIST_PRODUCT)_src-$(DIST_VERSION).tar.gz $(DIST_PRODUCT)_src

test: $(MAKE_TEST_TARGETS) $(MAKE_TEST_TARGETS_EX)

e2etest:
	cd testrunner && $(MAKE) test

e2eviewtests:
	cd testrunner && $(MAKE) test-views

ifdef BUILD_SIGAR
deps-for-portsigar: make-install-sigar
portsigar/Makefile: AUTOGEN := ./bootstrap
portsigar/Makefile: CONFIGURE_PREFIX := LDFLAGS="-L$(PREFIX)/lib $(LDFLAGS)"
sigar/Makefile: AUTOGEN := ./autogen.sh
portsigar_EXTRA_MAKE_OPTIONS := 'CPPFLAGS=-I$(TOPDIR)/sigar/include $(CPPFLAGS)'
sigar_OPTIONS := $(LIBRARY_OPTIONS) $(sigar_OPTIONS)
endif

do-install-all: $(MAKE_INSTALL_TARGETS) $(MAKE_INSTALL_TARGETS_EX) make-install-ns_server

-clean-common:
	rm -rf install tmp
	rm -f moxi*log
	rm -f memcached*log

clean-grommit:
	for i in $(COMPONENTS-GROMMIT);  do (rm -rf $$i* || true); done

clean: -clean-common
	for i in $(COMPONENTS); do (cd $$i && make clean || true); done

distclean: -clean-common
	for i in $(COMPONENTS); do (cd $$i && make distclean || true); done
	rm -rf install tmp
	rm -f moxi*log
	rm -f memcached*log

clean-xfd: $(patsubst %, do-clean-xfd-%, $(COMPONENTS) $(BUILD_COMPONENTS_EX)) -clean-common
	(cd icu4c && git clean -Xfdq) || true

clean-xfd-hard: $(patsubst %, do-hard-clean-xfd-%, $(COMPONENTS) $(BUILD_COMPONENTS_EX)) -clean-common
	(cd icu4c && git clean -xfd) || true

do-clean-xfd-%:
	(cd $* && git clean -Xfdq)

do-hard-clean-xfd-%:
	(cd $* && git clean -xfdq)

clean-all: clean-grommit clean-xfd-hard

CONFIGURE_TARGETS := $(patsubst %, %/configure, $(BUILD_COMPONENTS))

ifdef AUTO_RECONFIG

define define-configure-target-deps
$(1)/configure: $(1)/.git/HEAD $(1)/.git/$(shell git --git-dir=$(1)/.git symbolic-ref -q HEAD || echo HEAD)
endef
# $(foreach comp, $(BUILD_COMPONENTS),$(eval $(info $(call define-configure-target-deps,$(comp)))))
# $(error stop)
$(foreach comp, $(BUILD_COMPONENTS),$(eval $(call define-configure-target-deps,$(comp))))

endif

$(CONFIGURE_TARGETS):
	cd $(dir $@) && $(AUTOGEN_PREFIX) $(AUTOGEN)

$(MAKEFILE_TARGETS): %/Makefile: | %/configure deps-for-%
	cd $* && $(CONFIGURE_PREFIX) ./configure -C $(OPTIONS) $($*_OPTIONS) $($*_EXTRA_OPTIONS)

$(MAKE_INSTALL_TARGETS): make-install-%: %/Makefile deps-for-%
	(rm -rf tmp/$*; mkdir -p tmp/$*)
	$(MAKE) -C $* install $($*_EXTRA_MAKE_OPTIONS)
	if [ "x$(NUKE_LA_FILES)" = "xtrue" ]; then $(RM) -f $(DESTDIR)$(PREFIX)/lib/*.la; fi

$(MAKE_TEST_TARGETS): make-test-%: make-install-%
	$(MAKE) -C $* test

$(patsubst %, deps-for-%, $(BUILD_COMPONENTS)):

libmemcached_OPTIONS := $(LIBRARY_OPTIONS) --disable-dtrace --without-docs --disable-sasl --without-memcached
ifndef CROSS_COMPILING
deps-for-libmemcached: make-install-memcached
endif

ifdef USE_TCMALLOC
libmemcached_OPTIONS += --enable-tcmalloc
endif

# tar.gz _should_ have ./configure inside, but it doesn't
# make-install-libmemcached: AUTOGEN := true

libvbucket_OPTIONS :=  $(LIBRARY_OPTIONS) --without-docs $(WITH_DEBUG_FLAG)

libcouchbase_OPTIONS :=  $(LIBRARY_OPTIONS) $(WITH_DEBUG_FLAG)
libcouchbase_EXTRA_OPTIONS := 'LDFLAGS=-L$(DESTDIR)$(PREFIX)/lib $(LDFLAGS)' \
                              'CPPFLAGS=-I$(DESTDIR)$(PREFIX)/include $(CPPFLAGS)'
deps-for-libcouchbase: make-install-libvbucket make-install-memcached

ep-engine_OPTIONS := $(WITH_DEBUG_FLAG) \
                     'LDFLAGS=-L$(DESTDIR)$(PREFIX)/lib $(LDFLAGS)' \
                     'CPPFLAGS=-I$(DESTDIR)$(PREFIX)/include $(CPPFLAGS)'
deps-for-ep-engine: make-install-memcached make-install-couchstore

couchstore_OPTIONS := $(LIBRARY_OPTIONS) $(WITH_DEBUG_FLAG)

moxi_OPTIONS := --enable-moxi-libvbucket \
	--enable-moxi-libmemcached \
	--without-check
moxi_EXTRA_MAKE_OPTIONS := 'CPPFLAGS=-I$(TOPDIR)/libmemcached -I$(TOPDIR)/libvbucket/include -I$(PREFIX)/include $(CPPFLAGS)'
ifndef CROSS_COMPILING
moxi_OPTIONS += --with-memcached=$(DESTDIR)$(PREFIX)/bin/memcached
endif
deps-for-moxi: make-install-libconflate make-install-libvbucket make-install-libmemcached make-install-memcached

libconflate_OPTIONS := $(LIBRARY_OPTIONS) --without-check $(WITH_DEBUG_FLAG)

memcached_OPTIONS := --enable-isasl

make-install-ns_server: make-install-geocouch
	cd ns_server && ./configure "--prefix=$(PREFIX)"
	$(MAKE) -C ns_server install "PREFIX=$(PREFIX)"

make-install-geocouch:
	$(MAKE) -C geocouch COUCH_SRC=../couchdb/src/couchdb
	mkdir -p $(DESTDIR)$(PREFIX)/lib/couchdb/plugins/geocouch/ebin
	cp -r geocouch/ebin/* $(DESTDIR)$(PREFIX)/lib/couchdb/plugins/geocouch/ebin
	mkdir -p $(DESTDIR)$(PREFIX)/etc/couchdb/default.d
	cp -r geocouch/etc/couchdb/default.d/* $(DESTDIR)$(PREFIX)/etc/couchdb/default.d
	mkdir -p $(DESTDIR)$(PREFIX)/share/couchdb/www/script/test
	cp -r geocouch/share/www/script/test/* $(DESTDIR)$(PREFIX)/share/couchdb/www/script/test

ifdef PLEASE_BUILD_COUCH_DEPS
couchdb_OPTIONS := --with-v8-lib=$(PREFIX)/lib --with-v8-include=$(PREFIX)/include "PATH=$(PREFIX)/bin:$(PATH)"

# it's necessary to pass this late. couchdb is using libtool and
# libtool portably understands -rpath (NOTE: _single_ dash). Passing
# it to configure fails, because a bunch of stuff is checked with
# plain gcc versus with libtool wrapper.
# NOTE: this doesn't work on Darwin and has issues on Solaris
couchdb_EXTRA_MAKE_OPTIONS := "LDFLAGS=-R $(PREFIX)/lib $(LDFLAGS)"
endif

couchdb/Makefile: AUTOGEN = ./bootstrap

ifdef PLEASE_BUILD_COUCH_DEPS
deps-for-couchdb: make-install-couchdb-deps
endif

WRAPPERS := $(patsubst %, $(PREFIX)/bin/%, memcached-wrapper moxi-wrapper)

$(WRAPPERS): $(PREFIX)/bin/%: tlm/%.in
	mkdir -p $(PREFIX)/bin
	sed -e 's|@PREFIX@|$(PREFIX)|g' <$< >$@ || (rm $@ && false)
	chmod +x $@

WIN32_MAKE_TARGET := do-install-all
WIN32_HOST := i586-mingw32msvc
WIN_CYGWIN_FLAGS := CC=i686-pc-cygwin-gcc CXX=i686-pc-cygwin-g++

win32-cross:
	$(MAKE) $(WIN32_MAKE_TARGET) FOR_WINDOWS=1 HOST=$(WIN32_HOST) CROSS_COMPILING=1

ifdef FOR_WINDOWS

WIN_FLAGS := 'LOCAL=$(PREFIX)'

ifndef LIBS_PREFIX
$(warning LIBS_PREFIX usually needs to be given so that I can find libcurl, libevent and libpthread)
else

OPTIONS += 'CFLAGS=-I$(LIBS_PREFIX)/include $(CFLAGS)' 'LDFLAGS=-L$(LIBS_PREFIX)/lib $(LDFLAGS)'
LOCALINC := -I${PREFIX}/include
LOCALINC += -I$(LIBS_PREFIX)/include
ifdef NO_USECONDS_T
LOCALINC += -Duseconds_t=unsigned
endif

WIN_FLAGS += 'LOCALINC=$(LOCALINC)' 'LIB=-L$(LIBS_PREFIX)/lib $(LIB)'

couchstore_OPTIONS += --enable-shared --enable-static
endif

ifdef HOST
OPTIONS := --host=$(HOST) $(OPTIONS)
WIN_FLAGS += CC=$(HOST)-gcc CXX=$(HOST)-g++
endif

libmemcached_OPTIONS += --without-memcached
moxi_OPTIONS += --without-memcached

memcached/Makefile:
	touch $@

ep-engine/Makefile:
	touch $@

memcached/configure ep-engine/configure:
	@true

couchbase-cli/Makefile:
	touch $@

make-install-couchbase-cli:
	(cd couchbase-cli && mkdir -p $(PREFIX)/bin/simplejson && \
	cp couchbase-cli cbbackup cbrestore cbtransfer cbclusterstats cbworkloadgen cbrecovery *.py LICENSE $(PREFIX)/bin && \
	cp simplejson/LICENSE.txt simplejson/*.py $(PREFIX)/bin/simplejson)

healthchecker/Makefile:
	touch $@

make-install-healthchecker:
	(cd healthchecker && \
	 cp -r cbhealthchecker *.py Cheetah reports $(PREFIX)/bin)

couchbase-examples/Makefile:
	touch $@

make-install-couchbase-examples: install-couchbase-python-client
	(cp couchbase-examples/cbdocloader $(PREFIX)/bin && \
	 mkdir -p $(PREFIX)/samples && \
	 cp couchbase-examples/*.zip $(PREFIX)/samples)

install-couchbase-python-client:
	cd couchbase-python-client && mkdir -p $(PREFIX)/bin/couchbase && \
	cp -r couchbase httplib2 simplejson uuid.py $(PREFIX)/bin

make-install-memcached:
	(cd memcached && $(MAKE) -f win32/Makefile.mingw $(WIN_FLAGS) all \
         && mkdir -p $(PREFIX)/lib/memcached \
         && cp .libs/*.so $(PREFIX)/lib/memcached \
         && cp memcached.exe mcstat.exe $(PREFIX)/bin)

# hey, it's almost like Lisp
EP_ENGINE_MARCH := $(strip $(if $(or $(findstring x86_64, $(HOST)), $(findstring amd64, $(HOST))), ,-march=i686))

make-install-ep-engine:
	chmod +x ep-engine/win32/config.sh
	(cd ep-engine && \
            $(MAKE) -f win32/Makefile.genconf $(WIN_CYGWIN_FLAGS) && \
            $(MAKE) -f win32/Makefile.gencode $(WIN_CYGWIN_FLAGS) && \
            $(MAKE) -f win32/Makefile.mingw "MARCH=$(EP_ENGINE_MARCH)" $(WIN_FLAGS) install)

libmemcached/Makefile: fix-broken-libmemcached-tests

fix-broken-libmemcached-tests:
	patch -p1 -N -r /dev/null -t -d libmemcached <tlm/libmemcached-win32-fix.diff  || (echo "probably patched"; patch -v >/dev/null 2>&1)

endif

AUTOCONF213 := autoconf213

icu4c/source/Makefile:
	(cd icu4c/source && ./configure "--prefix=$(PREFIX)")

make-install-icu4c: icu4c/source/Makefile
	$(MAKE) -C icu4c/source install

make-install-couchdb-deps: make-install-icu4c

CHECK_COMPONENTS ?= $(COMPONENTS)

CHECK_TARGETS := $(patsubst %, check-%, $(CHECK_COMPONENTS))

MAKE_CHECK_TARGET := check

check-fast: check-ns_server check-ep-engine check-ns_server check-libvbucket check-couchdb

check: $(CHECK_TARGETS)

check-memcached check-moxi check-ns_server: MAKE_CHECK_TARGET := test

$(CHECK_TARGETS): check-%: make-install-%
	$(MAKE) -C $* $(MAKE_CHECK_TARGET)

replace-wrappers: $(WRAPPERS) all
	mv $(PREFIX)/bin/memcached $(PREFIX)/bin/memcached.orig
	mv $(PREFIX)/bin/moxi $(PREFIX)/bin/moxi.orig
	sed -e 's|/bin/memcached|/bin/memcached.orig|g' <$(PREFIX)/bin/memcached-wrapper >$(PREFIX)/bin/memcached
	sed -e 's|/bin/moxi|/bin/moxi.orig|g' <$(PREFIX)/bin/moxi-wrapper >$(PREFIX)/bin/moxi
	chmod +x $(PREFIX)/bin/memcached $(PREFIX)/bin/moxi

ifneq "$(realpath tlm/Makefile.top)" ""
Makefile: tlm/Makefile.top
	rm -f $@
	cp $< $@
endif

# Allow the user to override stuff for all projects (like
# --with-erlang=)
ifneq "$(realpath $(HOME)/.couchbase/build/Makefile.extra)" ""
include $(HOME)/.couchbase/build/Makefile.extra
endif

# this thing can override settings and add components
ifneq "$(realpath .repo/Makefile.extra)" ""
include .repo/Makefile.extra
endif<|MERGE_RESOLUTION|>--- conflicted
+++ resolved
@@ -3,18 +3,6 @@
 PREFIX := $(TOPDIR)/install
 
 COMPONENTS := $(COMPONENTS_EXTRA) \
-<<<<<<< HEAD
-	couchstore \
-	ep-engine \
-	libconflate \
-	libmemcached \
-	libvbucket \
-	membase-cli \
-	memcached \
-	moxi \
-	couchdb \
-=======
-        bucket_engine \
         couchstore \
         ep-engine \
         libconflate \
@@ -24,7 +12,6 @@
         memcached \
         moxi \
         couchdb \
->>>>>>> adb5d29b
         couchbase-python-client \
         couchbase-examples \
         ns_server \
