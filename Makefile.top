--- conflicted
+++ resolved
@@ -7,20 +7,15 @@
 	libconflate \
 	libvbucket \
 	libmemcached \
-        libcouchbase \
+    libcouchbase \
 	membase-cli \
 	memcached \
 	memcachetest \
 	moxi \
-<<<<<<< HEAD
 	couchdb \
 	couchbase-examples \
-	ns_server
-=======
 	ns_server \
-	vbucketmigrator \
 	workload-generator
->>>>>>> da004c45
 
 ifneq "$(DESTDIR)" ""
 LDFLAGS := -L$(DESTDIR)$(PREFIX)/lib $(LDFLAGS)
@@ -296,7 +291,6 @@
 	cp couchbase-cli *.py LICENSE $(PREFIX)/bin && \
 	cp simplejson/LICENSE.txt simplejson/*.py $(PREFIX)/bin/simplejson)
 
-<<<<<<< HEAD
 couchbase-examples/Makefile:
 	touch $@
 
@@ -305,15 +299,14 @@
     (cp couchbase-examples/docloader $(PREFIX)/bin && \
      mkdir -p $(PREFIX)/samples && \
      cp couchbase-examples/gamesim-sample.zip $(PREFIX)/samples)
-=======
+
 workload-generator/Makefile:
 	touch $@
 
 make-install-workload-generator:
 	(cd couchbase-python-client && mkdir -p $(PREFIX)/bin/couchbase && \
-         cp -r couchbase $(PREFIX)/bin/)
+     cp -r couchbase $(PREFIX)/bin/)
 	cp workload-generator/cbworkloadgen $(PREFIX)/bin
->>>>>>> da004c45
 
 make-install-memcached:
 	(cd memcached && $(MAKE) -f win32/Makefile.mingw $(WIN_FLAGS) all \
